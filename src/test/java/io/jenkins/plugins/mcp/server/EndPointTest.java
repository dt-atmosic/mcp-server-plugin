--- conflicted
+++ resolved
@@ -69,12 +69,9 @@
                             "getBuildScm",
                             "getBuildChangeSets",
                             "getStatus",
-<<<<<<< HEAD
+                            "getTestResults",
                             "getBuildArtifacts",
                             "getBuildArtifact");
-=======
-                            "getTestResults");
->>>>>>> f677bebd
 
             var sayHelloTool = tools.tools().stream()
                     .filter(tool -> "sayHello".equals(tool.name()))
